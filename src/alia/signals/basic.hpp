#ifndef ALIA_SIGNALS_BASIC_HPP
#define ALIA_SIGNALS_BASIC_HPP

#include <alia/signals/core.hpp>
#include <alia/signals/utilities.hpp>

// This file defines various utilities for constructing basic signals.

namespace alia {

// empty<Value>() gives a signal that never has a value.
template<class Value>
struct empty_signal : signal<empty_signal<Value>, Value, bidirectional_signal>
{
    empty_signal()
    {
    }
    id_interface const&
    value_id() const
    {
        return no_id;
    }
    bool
    is_readable() const
    {
        return false;
    }
    // Since this is never readable, read() should never be called.
    // LCOV_EXCL_START
    Value const&
    read() const
    {
#ifdef __clang__
#pragma clang diagnostic push
#pragma clang diagnostic ignored "-Wnull-dereference"
#endif
        return *(Value const*) nullptr;
#ifdef __clang__
#pragma clang diagnostic pop
#endif
    }
    // LCOV_EXCL_STOP
    bool
    is_writable() const
    {
        return false;
    }
    // Since this is never writable, write() should never be called.
    // LCOV_EXCL_START
    void
    write(Value const& value) const
    {
    }
    // LCOV_EXCL_STOP
};
template<class Value>
empty_signal<Value>
empty()
{
    return empty_signal<Value>();
}

// value(v) creates a read-only signal that carries the value v.
template<class Value>
struct value_signal
    : regular_signal<value_signal<Value>, Value, read_only_signal>
{
    explicit value_signal(Value const& v) : v_(v)
    {
    }
    bool
    is_readable() const
    {
        return true;
    }
    Value const&
    read() const
    {
        return v_;
    }

 private:
    Value v_;
};
template<class Value>
value_signal<Value>
value(Value const& v)
{
    return value_signal<Value>(v);
}

// This is a special overload of value() for C-style string literals.
struct string_literal_signal : signal<std::string, read_only_signal>
{
    string_literal_signal(char const* x) : text_(x)
    {
    }
    id_interface const&
    value_id() const
    {
        return unit_id;
    }
    bool
    is_readable() const
    {
        return true;
    }
    std::string const&
    read() const
    {
        return lazy_reader_.read([&] { return std::string(text_); });
    }

 private:
    char const* text_;
    lazy_reader<std::string> lazy_reader_;
};
inline string_literal_signal
value(char const* text)
{
    return string_literal_signal(text);
}

// direct(x) creates a bidirectional signal that directly exposes the value of
// x.
template<class Value>
struct direct_signal
    : regular_signal<direct_signal<Value>, Value, bidirectional_signal>
{
    explicit direct_signal(Value* v) : v_(v)
    {
    }
    bool
    is_readable() const
    {
        return true;
    }
    Value const&
    read() const
    {
        return *v_;
    }
    bool
    is_writable() const
    {
        return true;
    }
    void
    write(Value const& value) const
    {
        *v_ = value;
    }

 private:
    Value* v_;
};
template<class Value>
direct_signal<Value>
direct(Value& x)
{
    return direct_signal<Value>(&x);
}

<<<<<<< HEAD
// text(x), where x is a string constant, creates a read-only signal for
// accessing x as a string.
struct text : signal<text, std::string, read_only_signal>
{
    text(char const* x) : text_(x)
    {
    }
    id_interface const&
    value_id() const
    {
        return unit_id;
    }
    bool
    is_readable() const
    {
        return true;
    }
    std::string const&
    read() const
    {
        return lazy_reader_.read([&] { return std::string(text_); });
    }

 private:
    char const* text_;
    lazy_reader<std::string> lazy_reader_;
};

=======
>>>>>>> 21131c3b
} // namespace alia

#endif<|MERGE_RESOLUTION|>--- conflicted
+++ resolved
@@ -90,7 +90,8 @@
 }
 
 // This is a special overload of value() for C-style string literals.
-struct string_literal_signal : signal<std::string, read_only_signal>
+struct string_literal_signal
+    : signal<string_literal_signal, std::string, read_only_signal>
 {
     string_literal_signal(char const* x) : text_(x)
     {
@@ -161,37 +162,6 @@
     return direct_signal<Value>(&x);
 }
 
-<<<<<<< HEAD
-// text(x), where x is a string constant, creates a read-only signal for
-// accessing x as a string.
-struct text : signal<text, std::string, read_only_signal>
-{
-    text(char const* x) : text_(x)
-    {
-    }
-    id_interface const&
-    value_id() const
-    {
-        return unit_id;
-    }
-    bool
-    is_readable() const
-    {
-        return true;
-    }
-    std::string const&
-    read() const
-    {
-        return lazy_reader_.read([&] { return std::string(text_); });
-    }
-
- private:
-    char const* text_;
-    lazy_reader<std::string> lazy_reader_;
-};
-
-=======
->>>>>>> 21131c3b
 } // namespace alia
 
 #endif